--- conflicted
+++ resolved
@@ -80,9 +80,6 @@
       setIsCreating(false);
     }
   };
-
-<<<<<<< HEAD
-
 
   const handleJoinRoom = async (room: Room) => {
     try {
@@ -105,8 +102,6 @@
     }
   };
 
-=======
->>>>>>> 771988a0
   const handleClose = () => {
     const wasRoomCreated = !!createdRoom;
     setRoomName('');
@@ -383,22 +378,15 @@
               </div>
 
               <DialogFooter className="gap-2">
-<<<<<<< HEAD
                 <Button 
                   onClick={() => handleJoinRoom(createdRoom.room)}
                   className="flex-1 bg-green-500 hover:bg-green-600"
                 >
                   Join Room
                 </Button>
-                <Button 
-                  onClick={() => setShowShareModal(true)} 
-                  variant="outline"
-                  className="flex-1"
-=======
                 <Button
                   onClick={() => setShowShareModal(true)}
                   className="flex-1 bg-amber-500 hover:bg-amber-600"
->>>>>>> 771988a0
                 >
                   <Share2 className="h-4 w-4 mr-2" />
                   Share
